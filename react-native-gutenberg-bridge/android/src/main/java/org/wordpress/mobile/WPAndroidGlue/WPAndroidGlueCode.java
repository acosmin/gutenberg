package org.wordpress.mobile.WPAndroidGlue;

import android.app.Activity;
import android.app.Application;
import android.content.Context;
import android.content.MutableContextWrapper;
import android.os.Bundle;
import android.support.v4.app.Fragment;
import android.view.ViewGroup;
import android.widget.FrameLayout.LayoutParams;

import com.facebook.react.ReactInstanceManager;
import com.facebook.react.ReactInstanceManagerBuilder;
import com.facebook.react.ReactPackage;
import com.facebook.react.ReactRootView;
import com.facebook.react.bridge.ReactContext;
import com.facebook.react.common.LifecycleState;
import com.facebook.react.modules.core.DefaultHardwareBackBtnHandler;
import com.facebook.react.shell.MainReactPackage;
import com.facebook.soloader.SoLoader;
import com.github.godness84.RNRecyclerViewList.RNRecyclerviewListPackage;
import com.horcrux.svg.SvgPackage;

import org.wordpress.mobile.ReactNativeAztec.ReactAztecPackage;
import org.wordpress.mobile.ReactNativeGutenbergBridge.GutenbergBridgeJS2Parent;
import org.wordpress.mobile.ReactNativeGutenbergBridge.GutenbergBridgeJS2Parent.MediaSelectedCallback;
import org.wordpress.mobile.ReactNativeGutenbergBridge.GutenbergBridgeJS2Parent.MediaUploadCallback;
import org.wordpress.mobile.ReactNativeGutenbergBridge.RNReactNativeGutenbergBridgePackage;

import java.util.Arrays;
import java.util.List;
import java.util.concurrent.CountDownLatch;
import java.util.concurrent.TimeUnit;

public class WPAndroidGlueCode {
    private ReactRootView mReactRootView;
    private ReactInstanceManager mReactInstanceManager;
    private ReactContext mReactContext;
    private RNReactNativeGutenbergBridgePackage mRnReactNativeGutenbergBridgePackage;
    private MediaSelectedCallback mPendingMediaSelectedCallback;
    private MediaUploadCallback mPendingMediaUploadCallback;

    private OnMediaLibraryButtonListener mOnMediaLibraryButtonListener;
    private OnReattachQueryListener mOnReattachQueryListener;

    private String mContentHtml = "";
    private boolean mContentInitialized;
    private String mTitle = "";
    private boolean mTitleInitialized;
    private boolean mContentChanged;
    private boolean mShouldUpdateContent;
    private CountDownLatch mGetContentCountDownLatch;

    private static final String PROP_NAME_INITIAL_DATA = "initialData";
    private static final String PROP_NAME_INITIAL_TITLE = "initialTitle";
    private static final String PROP_NAME_INITIAL_HTML_MODE_ENABLED = "initialHtmlModeEnabled";

    public void onCreate(Context context) {
        SoLoader.init(context, /* native exopackage */ false);
    }

    public boolean hasReactRootView() {
        return mReactRootView != null;
    }

    public boolean hasReactContext() {
        return mReactContext != null;
    }

    public boolean isContentChanged() {
        return mContentChanged;
    }

    public interface OnMediaLibraryButtonListener {
        void onMediaLibraryButtonClicked();
        void onUploadMediaButtonClicked();
        void onCapturePhotoButtonClicked();
        void onRetryUploadForMediaClicked(int mediaId);
        void onCancelUploadForMediaClicked(int mediaId);
    }

    public interface OnReattachQueryListener {
        void onQueryCurrentProgressForUploadingMedia();
    }

    protected List<ReactPackage> getPackages() {
        mRnReactNativeGutenbergBridgePackage = new RNReactNativeGutenbergBridgePackage(new GutenbergBridgeJS2Parent() {
            @Override
            public void responseHtml(String title, String html, boolean changed) {
                mContentHtml = html;
                mTitle = title;
                // This code is called twice. When getTitle and getContent are called.
                // Make sure mContentChanged has the correct value (true) if one of the call returned with changes.
                mContentChanged = mContentChanged || changed;
                mGetContentCountDownLatch.countDown();
            }

            @Override
            public void requestMediaPickFromMediaLibrary(MediaSelectedCallback mediaSelectedCallback) {
                mPendingMediaSelectedCallback = mediaSelectedCallback;
                mOnMediaLibraryButtonListener.onMediaLibraryButtonClicked();
            }

            @Override
            public void requestMediaPickFromDeviceLibrary(MediaUploadCallback mediaUploadCallback) {
                mPendingMediaUploadCallback = mediaUploadCallback;
                mOnMediaLibraryButtonListener.onUploadMediaButtonClicked();
            }

            @Override
            public void requestMediaPickerFromDeviceCamera(MediaUploadCallback mediaUploadCallback) {
                mPendingMediaUploadCallback = mediaUploadCallback;
                mOnMediaLibraryButtonListener.onCapturePhotoButtonClicked();
            }

            @Override
            public void mediaUploadSync(MediaUploadCallback mediaUploadCallback) {
                mPendingMediaUploadCallback = mediaUploadCallback;
                mOnReattachQueryListener.onQueryCurrentProgressForUploadingMedia();
            }
<<<<<<< HEAD
=======

            @Override public void requestImageFailedRetryDialog(int mediaId) {
                onMediaLibraryButtonListener.onRetryUploadForMediaClicked(mediaId);
            }

            @Override public void requestImageUploadCancelDialog(int mediaId) {
                onMediaLibraryButtonListener.onCancelUploadForMediaClicked(mediaId);
            }
>>>>>>> e1e6b9cc
        });
        return Arrays.asList(
                new MainReactPackage(),
                new SvgPackage(),
                new ReactAztecPackage(),
                new RNRecyclerviewListPackage(),
                mRnReactNativeGutenbergBridgePackage);
    }

    public void onCreateView(Context initContext, boolean htmlModeEnabled,
                             Application application, boolean isDebug, boolean buildGutenbergFromSource,
                             boolean isNewPost) {
        mReactRootView = new ReactRootView(new MutableContextWrapper(initContext));

        ReactInstanceManagerBuilder builder =
                ReactInstanceManager.builder()
                                    .setApplication(application)
                                    .setJSMainModulePath("index")
                                    .addPackages(getPackages())
                                    .setUseDeveloperSupport(isDebug)
                                    .setInitialLifecycleState(LifecycleState.BEFORE_CREATE);
        if (!buildGutenbergFromSource) {
            builder.setBundleAssetName("index.android.bundle");
        }
        mReactInstanceManager = builder.build();
        mReactInstanceManager.addReactInstanceEventListener(new ReactInstanceManager.ReactInstanceEventListener() {
            @Override
            public void onReactContextInitialized(ReactContext context) {
                mReactContext = context;
            }
        });
        Bundle initialProps = mReactRootView.getAppProperties();
        if (initialProps == null) {
            initialProps = new Bundle();
        }
        initialProps.putString(PROP_NAME_INITIAL_DATA, "");
        initialProps.putString(PROP_NAME_INITIAL_TITLE, "");
        initialProps.putBoolean(PROP_NAME_INITIAL_HTML_MODE_ENABLED, htmlModeEnabled);


        // The string here (e.g. "MyReactNativeApp") has to match
        // the string in AppRegistry.registerComponent() in index.js
        mReactRootView.setAppProperties(initialProps);
    }

    public void attachToContainer(ViewGroup viewGroup, OnMediaLibraryButtonListener onMediaLibraryButtonListener,
                                  OnReattachQueryListener onReattachQueryListener) {
        MutableContextWrapper contextWrapper = (MutableContextWrapper) mReactRootView.getContext();
        contextWrapper.setBaseContext(viewGroup.getContext());

        mOnMediaLibraryButtonListener = onMediaLibraryButtonListener;
        mOnReattachQueryListener = onReattachQueryListener;

        if (mReactRootView.getParent() != null) {
            ((ViewGroup) mReactRootView.getParent()).removeView(mReactRootView);
        }

        viewGroup.addView(mReactRootView, 0,
                new LayoutParams(ViewGroup.LayoutParams.MATCH_PARENT, ViewGroup.LayoutParams.MATCH_PARENT));
    }

    public void onPause(Activity activity) {
        if (mReactInstanceManager != null) {
            mReactInstanceManager.onHostPause(activity);
        }
    }

    public void onResume(final Fragment fragment, final Activity activity) {
        if (mReactInstanceManager != null) {
            mReactInstanceManager.onHostResume(activity,
                    new DefaultHardwareBackBtnHandler() {
                        @Override
                        public void invokeDefaultOnBackPressed() {
                            if (fragment.isAdded()) {
                                activity.onBackPressed();
                            }
                        }
                    });
        }
    }

    public void onDestroy(Activity activity) {
        if (mReactRootView != null) {
            mReactRootView.unmountReactApplication();
            mReactRootView = null;
        }
        if (mReactInstanceManager != null) {
            // onDestroy may be called on a ReactFragment after another ReactFragment has been
            // created and resumed with the same React Instance Manager. Make sure we only clean up
            // host's React Instance Manager if no other React Fragment is actively using it.
            if (mReactInstanceManager.getLifecycleState() != LifecycleState.RESUMED) {
                mReactInstanceManager.onHostDestroy(activity);
            }
        }
    }

    public void showDevOptionsDialog() {
        mReactInstanceManager.showDevOptionsDialog();
    }

    public void setTitle(String title) {
        mTitleInitialized = true;
        mTitle = title;
        setContent(mTitle, mContentHtml);
    }

    public void setContent(String postContent) {
        mContentInitialized = true;
        mContentHtml = postContent;
        setContent(mTitle, mContentHtml);
    }

    public boolean hasReceivedInitialTitleAndContent() {
        return mTitleInitialized && mContentInitialized;
    }

    private void setContent(String title, String postContent) {
        if (mReactRootView == null) {
            return;
        }

        // wait for both title and content to have been set at least once. Legacy editor implementation had the two as
        // separate calls but, we only want a single call to correctly boot the GB editor
        if (!hasReceivedInitialTitleAndContent()) {
            return;
        }

        // Content can be set directly to RootView only once (per RootView instance)
        // because we don't want to bootstrap the whole Gutenberg state.
        // Otherwise it should be done through module interface
        if (mShouldUpdateContent) {
            updateContent(title, postContent);
        } else {
            mShouldUpdateContent = true;
            initContent(title, postContent);
        }
    }

    private void initContent(String title, String content) {
        Bundle appProps = mReactRootView.getAppProperties();
        if (appProps == null) {
            appProps = new Bundle();
        }
        if (content != null) {
            appProps.putString(PROP_NAME_INITIAL_DATA, content);
            mContentHtml = content;
        }
        if (title != null) {
            appProps.putString(PROP_NAME_INITIAL_TITLE, title);
            mTitle = title;
        }
        mReactRootView.startReactApplication(mReactInstanceManager, "gutenberg", appProps);
    }

    private void updateContent(String title, String content) {
        if (content != null) {
            mContentHtml = content;
        }
        if (title != null) {
            mTitle = title;
        }
        if (mReactContext != null) {
            if (content != null) {
                mRnReactNativeGutenbergBridgePackage.getRNReactNativeGutenbergBridgeModule().setHtmlInJS(content);
            }
            if (title != null) {
                mRnReactNativeGutenbergBridgePackage.getRNReactNativeGutenbergBridgeModule().setTitleInJS(title);
            }
        }
    }

    public interface OnGetContentTimeout {
        void onGetContentTimeout(InterruptedException ie);
    }

    public CharSequence getContent(CharSequence originalContent, OnGetContentTimeout onGetContentTimeout) {
        if (mReactContext != null) {
            mGetContentCountDownLatch = new CountDownLatch(1);

            mRnReactNativeGutenbergBridgePackage.getRNReactNativeGutenbergBridgeModule().getHtmlFromJS();

            try {
                mGetContentCountDownLatch.await(10, TimeUnit.SECONDS);
            } catch (InterruptedException ie) {
                onGetContentTimeout.onGetContentTimeout(ie);
            }

            return mContentChanged ? (mContentHtml == null ? "" : mContentHtml) : originalContent;
        } else {
            // TODO: Add app logging here
        }

        return originalContent;
    }

    public CharSequence getTitle(OnGetContentTimeout onGetContentTimeout) {
        if (mReactContext != null) {
            mGetContentCountDownLatch = new CountDownLatch(1);

            mRnReactNativeGutenbergBridgePackage.getRNReactNativeGutenbergBridgeModule().getHtmlFromJS();

            try {
                mGetContentCountDownLatch.await(10, TimeUnit.SECONDS);
            } catch (InterruptedException ie) {
                onGetContentTimeout.onGetContentTimeout(ie);
            }

            return mTitle == null ? "" : mTitle;
        } else {
            // TODO: Add app logging here
        }

        return "";
    }

    public void appendMediaFile(int mediaId, final String mediaUrl) {
        if (mPendingMediaSelectedCallback != null) {
            mPendingMediaSelectedCallback.onMediaSelected(mediaId, mediaUrl);
            mPendingMediaSelectedCallback = null;
        }
    }

    public void toggleEditorMode() {
        mRnReactNativeGutenbergBridgePackage.getRNReactNativeGutenbergBridgeModule().toggleEditorMode();
    }

    public void appendUploadMediaFile(final int mediaId, final String mediaUri) {
       if (isMediaUploadCallbackRegistered()) {
           mPendingMediaUploadCallback.onUploadMediaFileSelected(mediaId, mediaUri);
       }
    }

    public void mediaFileUploadProgress(final int mediaId, final float progress) {
        if (isMediaUploadCallbackRegistered()) {
            mPendingMediaUploadCallback.onMediaFileUploadProgress(mediaId, progress);
        }
    }

    public void mediaFileUploadFailed(final int mediaId) {
        if (isMediaUploadCallbackRegistered()) {
            mPendingMediaUploadCallback.onMediaFileUploadFailed(mediaId);
        }
    }

    public void mediaFileUploadSucceeded(final int mediaId, final String mediaUrl, final int serverMediaId) {
        if (isMediaUploadCallbackRegistered()) {
            mPendingMediaUploadCallback.onMediaFileUploadSucceeded(mediaId, mediaUrl, serverMediaId);
        }
    }

    public void clearMediaFileURL(final int mediaId) {
        if (isMediaUploadCallbackRegistered()) {
            mPendingMediaUploadCallback.onUploadMediaFileClear(mediaId);
        }
    }

    private boolean isMediaUploadCallbackRegistered() {
        return mPendingMediaUploadCallback != null;
    }
}
<|MERGE_RESOLUTION|>--- conflicted
+++ resolved
@@ -118,8 +118,6 @@
                 mPendingMediaUploadCallback = mediaUploadCallback;
                 mOnReattachQueryListener.onQueryCurrentProgressForUploadingMedia();
             }
-<<<<<<< HEAD
-=======
 
             @Override public void requestImageFailedRetryDialog(int mediaId) {
                 onMediaLibraryButtonListener.onRetryUploadForMediaClicked(mediaId);
@@ -128,7 +126,6 @@
             @Override public void requestImageUploadCancelDialog(int mediaId) {
                 onMediaLibraryButtonListener.onCancelUploadForMediaClicked(mediaId);
             }
->>>>>>> e1e6b9cc
         });
         return Arrays.asList(
                 new MainReactPackage(),
