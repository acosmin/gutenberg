--- conflicted
+++ resolved
@@ -75,10 +75,6 @@
 	}
 
 	render() {
-<<<<<<< HEAD
-		const Tag = this.props.nodeName;
-		return <Tag ref={ this.bindNode } />;
-=======
 		const { tagName: Tag = 'div' } = this.props;
 
 		return (
@@ -86,7 +82,6 @@
 				ref={ this.bindNode }
 				className="blocks-editable" />
 		);
->>>>>>> f1b8d8d3
 	}
 }
 
