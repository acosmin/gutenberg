--- conflicted
+++ resolved
@@ -156,23 +156,14 @@
 	'date',
 	'deprecated',
 	'dom',
-<<<<<<< HEAD
-=======
+	'dom-ready',
 	'element',
+	'hooks',
+	'i18n',
+	'is-shallow-equal',
 	'keycodes',
 	'plugins',
 	'shortcode',
-];
-
-const wordPressPackages = [
-	'a11y',
->>>>>>> 973f51d0
-	'dom-ready',
-	'hooks',
-	'element',
-	'i18n',
-	'is-shallow-equal',
-	'plugins',
 ];
 
 const externals = {
