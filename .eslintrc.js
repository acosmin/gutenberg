--- conflicted
+++ resolved
@@ -166,9 +166,6 @@
 				message: 'Do not use Math.random() to generate unique IDs; use withInstanceId instead. (If you’re not generating unique IDs: ignore this message.)',
 			},
 		],
-<<<<<<< HEAD
-		'linebreak-style': 'off',
-=======
 		'react/forbid-elements': [ 'error', {
 			forbid: [
 				[ 'circle', 'Circle' ],
@@ -184,7 +181,8 @@
 				};
 			} ),
 		} ],
->>>>>>> b7d8fbfd
+		// TODO: removeme, maybe? Without this eslint fails horribly on Windows :)
+		'linebreak-style': 'off',
 	},
 	overrides: [
 		{
