/**
 * External dependencies
 */
import classnames from 'classnames';
import { omit } from 'lodash';

/**
 * WordPress dependencies
 */
import { RawHTML, Component, createRef, Platform } from '@wordpress/element';
import { withDispatch, withSelect } from '@wordpress/data';
import { pasteHandler, children as childrenSource, getBlockTransforms, findTransform, isUnmodifiedDefaultBlock } from '@wordpress/blocks';
import { withInstanceId, compose } from '@wordpress/compose';
import {
	__experimentalRichText as RichText,
	__unstableCreateElement,
	isEmpty,
	__unstableIsEmptyLine as isEmptyLine,
	insert,
	__unstableInsertLineSeparator as insertLineSeparator,
	create,
	replace,
	split,
	__UNSTABLE_LINE_SEPARATOR as LINE_SEPARATOR,
	toHTMLString,
	slice,
} from '@wordpress/rich-text';
import { withFilters } from '@wordpress/components';
import deprecated from '@wordpress/deprecated';
import { isURL } from '@wordpress/url';

/**
 * Internal dependencies
 */
import Autocomplete from '../autocomplete';
import { withBlockEditContext } from '../block-edit/context';
import { RemoveBrowserShortcuts } from './remove-browser-shortcuts';
import { filePasteHandler } from './file-paste-handler';
import FormatToolbarContainer from './format-toolbar-container';

const wrapperClasses = 'editor-rich-text block-editor-rich-text';
const classes = 'editor-rich-text__editable block-editor-rich-text__editable';

/**
 * Get the multiline tag based on the multiline prop.
 *
 * @param {?(string|boolean)} multiline The multiline prop.
 *
 * @return {?string} The multiline tag.
 */
function getMultilineTag( multiline ) {
	if ( multiline !== true && multiline !== 'p' && multiline !== 'li' ) {
		return;
	}

	return multiline === true ? 'p' : multiline;
}

class RichTextWrapper extends Component {
	constructor() {
		super( ...arguments );
		this.ref = createRef();
		this.onEnter = this.onEnter.bind( this );
		this.onSplit = this.onSplit.bind( this );
		this.onPaste = this.onPaste.bind( this );
		this.onDelete = this.onDelete.bind( this );
		this.inputRule = this.inputRule.bind( this );
	}

	onEnter( { value, onChange, shiftKey } ) {
		const {
			onReplace,
			onSplit,
			multiline,
			markAutomaticChange,
		} = this.props;
		const canSplit = onReplace && onSplit;

		if ( onReplace ) {
			const transforms = getBlockTransforms( 'from' )
				.filter( ( { type } ) => type === 'enter' );
			const transformation = findTransform( transforms, ( item ) => {
				return item.regExp.test( value.text );
			} );

			if ( transformation ) {
				onReplace( [
					transformation.transform( { content: value.text } ),
				] );
				markAutomaticChange();
			}
		}

		if ( multiline ) {
			if ( shiftKey ) {
				onChange( insert( value, '\n' ) );
			} else if ( canSplit && isEmptyLine( value ) ) {
				this.onSplit( value );
			} else {
				onChange( insertLineSeparator( value ) );
			}
		} else if ( shiftKey || ! canSplit ) {
			onChange( insert( value, '\n' ) );
		} else {
			this.onSplit( value );
		}
	}

	onDelete( { value, isReverse } ) {
		const { onMerge, onRemove } = this.props;

		if ( onMerge ) {
			onMerge( ! isReverse );
		}

		// Only handle remove on Backspace. This serves dual-purpose of being
		// an intentional user interaction distinguishing between Backspace and
		// Delete to remove the empty field, but also to avoid merge & remove
		// causing destruction of two fields (merge, then removed merged).
		if ( onRemove && isEmpty( value ) && isReverse ) {
			onRemove( ! isReverse );
		}
	}

	onPaste( { value, onChange, html, plainText, files } ) {
		const {
			onReplace,
			onSplit,
			tagName,
			canUserUseUnfilteredHTML,
			multiline,
			__unstableEmbedURLOnPaste,
		} = this.props;

		// Only process file if no HTML is present.
		// Note: a pasted file may have the URL as plain text.
		if ( files && files.length && ! html ) {
			const content = pasteHandler( {
				HTML: filePasteHandler( files ),
				mode: 'BLOCKS',
				tagName,
			} );

			// Allows us to ask for this information when we get a report.
			// eslint-disable-next-line no-console
			window.console.log( 'Received items:\n\n', files );

			if ( onReplace && isEmpty( value ) ) {
				onReplace( content );
			} else {
				this.onSplit( value, content );
			}

			return;
		}

		let mode = onReplace && onSplit ? 'AUTO' : 'INLINE';

		if (
			__unstableEmbedURLOnPaste &&
			isEmpty( value ) &&
			isURL( plainText.trim() )
		) {
			mode = 'BLOCKS';
		}

		const content = pasteHandler( {
			HTML: html,
			plainText,
			mode,
			tagName,
			canUserUseUnfilteredHTML,
		} );

		if ( typeof content === 'string' ) {
			let valueToInsert = create( { html: content } );

			// If the content should be multiline, we should process text
			// separated by a line break as separate lines.
			if ( multiline ) {
				valueToInsert = replace( valueToInsert, /\n+/g, LINE_SEPARATOR );
			}

			onChange( insert( value, valueToInsert ) );
		} else if ( content.length > 0 ) {
			if ( onReplace && isEmpty( value ) ) {
				onReplace( content );
			} else {
				this.onSplit( value, content );
			}
		}
	}

	/**
	 * Signals to the RichText owner that the block can be replaced with two
	 * blocks as a result of splitting the block by pressing enter, or with
	 * blocks as a result of splitting the block by pasting block content in the
	 * instance.
	 *
	 * @param  {Object} record       The rich text value to split.
	 * @param  {Array}  pastedBlocks The pasted blocks to insert, if any.
	 */
	onSplit( record, pastedBlocks = [] ) {
		const {
			onReplace,
			onSplit,
			__unstableOnSplitMiddle: onSplitMiddle,
			multiline,
		} = this.props;

		if ( ! onReplace || ! onSplit ) {
			return;
		}

		const blocks = [];
		const [ before, after ] = split( record );
		const hasPastedBlocks = pastedBlocks.length > 0;
		const multilineTag = getMultilineTag( multiline );

		// Create a block with the content before the caret if there's no pasted
		// blocks, or if there are pasted blocks and the value is not empty.
		// We do not want a leading empty block on paste, but we do if split
		// with e.g. the enter key.
		if ( ! hasPastedBlocks || ! isEmpty( before ) ) {
			blocks.push( onSplit( toHTMLString( {
				value: before,
				multilineTag,
			} ) ) );
		}

		if ( hasPastedBlocks ) {
			blocks.push( ...pastedBlocks );
		} else if ( onSplitMiddle ) {
			blocks.push( onSplitMiddle() );
		}

		// If there's pasted blocks, append a block with the content after the
		// caret. Otherwise, do append and empty block if there is no
		// `onSplitMiddle` prop, but if there is and the content is empty, the
		// middle block is enough to set focus in.
		if ( hasPastedBlocks || ! onSplitMiddle || ! isEmpty( after ) ) {
			blocks.push( onSplit( toHTMLString( {
				value: after,
				multilineTag,
			} ) ) );
		}

		// If there are pasted blocks, set the selection to the last one.
		// Otherwise, set the selection to the second block.
		const indexToSelect = hasPastedBlocks ? blocks.length - 1 : 1;

		onReplace( blocks, indexToSelect );
	}

	inputRule( value, valueToFormat ) {
		const { onReplace, markAutomaticChange } = this.props;

		if ( ! onReplace ) {
			return;
		}

		const { start, text } = value;
		const characterBefore = text.slice( start - 1, start );

		// The character right before the caret must be a plain space.
		if ( characterBefore !== ' ' ) {
			return;
		}

		const trimmedTextBefore = text.slice( 0, start ).trim();
		const prefixTransforms = getBlockTransforms( 'from' )
			.filter( ( { type } ) => type === 'prefix' );
		const transformation = findTransform( prefixTransforms, ( { prefix } ) => {
			return trimmedTextBefore === prefix;
		} );

		if ( ! transformation ) {
			return;
		}

		const content = valueToFormat( slice( value, start, text.length ) );
		const block = transformation.transform( content );

		onReplace( [ block ] );
		markAutomaticChange();
	}

	getAllowedFormats() {
		const { allowedFormats, formattingControls } = this.props;

		if ( ! allowedFormats && ! formattingControls ) {
			return;
		}

		if ( allowedFormats ) {
			return allowedFormats;
		}

		deprecated( 'wp.blockEditor.RichText formattingControls prop', {
			alternative: 'allowedFormats',
		} );

		return formattingControls.map( ( name ) => `core/${ name }` );
	}

	render() {
		const {
			children,
			tagName,
			value: originalValue,
			onChange: originalOnChange,
			selectionStart,
			selectionEnd,
			onSelectionChange,
			multiline,
			inlineToolbar,
			wrapperClassName,
			className,
			autocompleters,
			onReplace,
			isCaretWithinFormattedText,
			onEnterFormattedText,
			onExitFormattedText,
			isSelected: originalIsSelected,
			onCreateUndoLevel,
			markAutomaticChange,
			didAutomaticChange,
			undo,
			placeholder,
			keepPlaceholderOnFocus,
			// eslint-disable-next-line no-unused-vars
			allowedFormats,
			withoutInteractiveFormatting,
			// eslint-disable-next-line no-unused-vars
			onRemove,
			// eslint-disable-next-line no-unused-vars
			onMerge,
			// eslint-disable-next-line no-unused-vars
			onSplit,
			// eslint-disable-next-line no-unused-vars
			canUserUseUnfilteredHTML,
			// eslint-disable-next-line no-unused-vars
			clientId,
			// eslint-disable-next-line no-unused-vars
			identifier,
			// eslint-disable-next-line no-unused-vars
			instanceId,
			// To do: find a better way to implicitly inherit props.
			start,
			reversed,
			style,
			preserveWhiteSpace,
			disabled,
			// From experimental filter. To do: pick props instead.
			...experimentalProps
		} = this.props;
		const multilineTag = getMultilineTag( multiline );

		const adjustedAllowedFormats = this.getAllowedFormats();
		const hasFormats = ! adjustedAllowedFormats || adjustedAllowedFormats.length > 0;
		let adjustedValue = originalValue;
		let adjustedOnChange = originalOnChange;

		// Handle deprecated format.
		if ( Array.isArray( originalValue ) ) {
			adjustedValue = childrenSource.toHTML( originalValue );
			adjustedOnChange = ( newValue ) => originalOnChange( childrenSource.fromDOM(
				__unstableCreateElement( document, newValue ).childNodes
			) );
		}

		const content = (
			<RichText
				{ ...experimentalProps }
				ref={ this.ref }
				value={ adjustedValue }
				onChange={ adjustedOnChange }
				selectionStart={ selectionStart }
				selectionEnd={ selectionEnd }
				onSelectionChange={ onSelectionChange }
				tagName={ tagName }
				className={ classnames( classes, className, {
					'is-selected': originalIsSelected,
					'keep-placeholder-on-focus': keepPlaceholderOnFocus,
				} ) }
				placeholder={ placeholder }
				allowedFormats={ adjustedAllowedFormats }
				withoutInteractiveFormatting={ withoutInteractiveFormatting }
				onEnter={ this.onEnter }
				onDelete={ this.onDelete }
				onPaste={ this.onPaste }
				__unstableIsSelected={ originalIsSelected }
				__unstableInputRule={ this.inputRule }
				__unstableMultilineTag={ multilineTag }
				__unstableIsCaretWithinFormattedText={ isCaretWithinFormattedText }
				__unstableOnEnterFormattedText={ onEnterFormattedText }
				__unstableOnExitFormattedText={ onExitFormattedText }
				__unstableOnCreateUndoLevel={ onCreateUndoLevel }
				__unstableMarkAutomaticChange={ markAutomaticChange }
				__unstableDidAutomaticChange={ didAutomaticChange }
				__unstableUndo={ undo }
				style={ style }
				preserveWhiteSpace={ preserveWhiteSpace }
<<<<<<< HEAD
				start={ start }
				reversed={ reversed }
=======
				disabled={ disabled }
>>>>>>> 50fb7156
			>
				{ ( { isSelected, value, onChange, Editable } ) =>
					<>
						{ children && children( { value, onChange } ) }
						{ isSelected && hasFormats && ( <FormatToolbarContainer inline={ inlineToolbar } anchorRef={ this.ref.current } /> ) }
						{ isSelected && <RemoveBrowserShortcuts /> }
						<Autocomplete
							onReplace={ onReplace }
							completers={ autocompleters }
							record={ value }
							onChange={ onChange }
							isSelected={ isSelected }
						>
							{ ( { listBoxId, activeId, onKeyDown } ) =>
								<Editable
									aria-autocomplete={ listBoxId ? 'list' : undefined }
									aria-owns={ listBoxId }
									aria-activedescendant={ activeId }
									start={ start }
									reversed={ reversed }
									onKeyDown={ onKeyDown }
								/>
							}
						</Autocomplete>
					</>
				}
			</RichText>
		);

		if ( ! wrapperClassName ) {
			return content;
		}

		deprecated( 'wp.blockEditor.RichText wrapperClassName prop', {
			alternative: 'className prop or create your own wrapper div',
		} );

		return (
			<div className={ classnames( wrapperClasses, wrapperClassName ) }>
				{ content }
			</div>
		);
	}
}

const RichTextContainer = compose( [
	withInstanceId,
	withBlockEditContext( ( { clientId, onCaretVerticalPositionChange, isSelected }, ownProps ) => {
		if ( Platform.OS === 'web' ) {
			return { clientId };
		}
		return {
			clientId,
			blockIsSelected: ownProps.isSelected !== undefined ? ownProps.isSelected : isSelected,
			onCaretVerticalPositionChange,
		};
	} ),
	withSelect( ( select, {
		clientId,
		instanceId,
		identifier = instanceId,
		isSelected,
	} ) => {
		const {
			isCaretWithinFormattedText,
			getSelectionStart,
			getSelectionEnd,
			getSettings,
			didAutomaticChange,
			__unstableGetBlockWithoutInnerBlocks,
		} = select( 'core/block-editor' );

		const selectionStart = getSelectionStart();
		const selectionEnd = getSelectionEnd();
		const { __experimentalCanUserUseUnfilteredHTML } = getSettings();
		if ( isSelected === undefined ) {
			isSelected = (
				selectionStart.clientId === clientId &&
				selectionStart.attributeKey === identifier
			);
		} else if ( isSelected ) {
			isSelected = selectionStart.clientId === clientId;
		}

		let extraProps = {};
		if ( Platform.OS === 'native' ) {
			// If the block of this RichText is unmodified then it's a candidate for replacing when adding a new block.
			// In order to fix https://github.com/wordpress-mobile/gutenberg-mobile/issues/1126, let's blur on unmount in that case.
			// This apparently assumes functionality the BlockHlder actually
			const block = clientId && __unstableGetBlockWithoutInnerBlocks( clientId );
			const shouldBlurOnUnmount = block && isSelected && isUnmodifiedDefaultBlock( block );
			extraProps = {
				shouldBlurOnUnmount,
			};
		}

		return {
			canUserUseUnfilteredHTML: __experimentalCanUserUseUnfilteredHTML,
			isCaretWithinFormattedText: isCaretWithinFormattedText(),
			selectionStart: isSelected ? selectionStart.offset : undefined,
			selectionEnd: isSelected ? selectionEnd.offset : undefined,
			isSelected,
			didAutomaticChange: didAutomaticChange(),
			...extraProps,
		};
	} ),
	withDispatch( ( dispatch, {
		clientId,
		instanceId,
		identifier = instanceId,
	} ) => {
		const {
			__unstableMarkLastChangeAsPersistent,
			enterFormattedText,
			exitFormattedText,
			selectionChange,
			__unstableMarkAutomaticChange,
		} = dispatch( 'core/block-editor' );
		const { undo } = dispatch( 'core/editor' );

		return {
			onCreateUndoLevel: __unstableMarkLastChangeAsPersistent,
			onEnterFormattedText: enterFormattedText,
			onExitFormattedText: exitFormattedText,
			onSelectionChange( start, end ) {
				selectionChange( clientId, identifier, start, end );
			},
			markAutomaticChange: __unstableMarkAutomaticChange,
			undo,
		};
	} ),
	withFilters( 'experimentalRichText' ),
] )( RichTextWrapper );

RichTextContainer.Content = ( { value, tagName: Tag, multiline, ...props } ) => {
	// Handle deprecated `children` and `node` sources.
	if ( Array.isArray( value ) ) {
		value = childrenSource.toHTML( value );
	}

	const MultilineTag = getMultilineTag( multiline );

	if ( ! value && MultilineTag ) {
		value = `<${ MultilineTag }></${ MultilineTag }>`;
	}

	const content = <RawHTML>{ value }</RawHTML>;

	if ( Tag ) {
		return <Tag { ...omit( props, [ 'format' ] ) }>{ content }</Tag>;
	}

	return content;
};

RichTextContainer.isEmpty = ( value ) => {
	return ! value || value.length === 0;
};

RichTextContainer.Content.defaultProps = {
	format: 'string',
	value: '',
};

/**
 * @see https://github.com/WordPress/gutenberg/blob/master/packages/block-editor/src/components/rich-text/README.md
 */
export default RichTextContainer;
export { RichTextShortcut } from './shortcut';
export { RichTextToolbarButton } from './toolbar-button';
export { __unstableRichTextInputEvent } from './input-event';<|MERGE_RESOLUTION|>--- conflicted
+++ resolved
@@ -401,12 +401,9 @@
 				__unstableUndo={ undo }
 				style={ style }
 				preserveWhiteSpace={ preserveWhiteSpace }
-<<<<<<< HEAD
+				disabled={ disabled }
 				start={ start }
 				reversed={ reversed }
-=======
-				disabled={ disabled }
->>>>>>> 50fb7156
 			>
 				{ ( { isSelected, value, onChange, Editable } ) =>
 					<>
