/**
 * External dependencies
 */
import classnames from 'classnames';
import { omit } from 'lodash';

/**
 * WordPress dependencies
 */
import { RawHTML, Component, createRef, Platform } from '@wordpress/element';
import { withDispatch, withSelect } from '@wordpress/data';
import { pasteHandler, children as childrenSource, getBlockTransforms, findTransform, isUnmodifiedDefaultBlock } from '@wordpress/blocks';
import { withInstanceId, compose } from '@wordpress/compose';
import {
	__experimentalRichText as RichText,
	__unstableCreateElement,
	isEmpty,
	__unstableIsEmptyLine as isEmptyLine,
	insert,
	__unstableInsertLineSeparator as insertLineSeparator,
	create,
	replace,
	split,
	__UNSTABLE_LINE_SEPARATOR as LINE_SEPARATOR,
	toHTMLString,
	slice,
} from '@wordpress/rich-text';
import { withFilters } from '@wordpress/components';
import deprecated from '@wordpress/deprecated';
import { isURL } from '@wordpress/url';

/**
 * Internal dependencies
 */
import Autocomplete from '../autocomplete';
import { withBlockEditContext } from '../block-edit/context';
import { RemoveBrowserShortcuts } from './remove-browser-shortcuts';
import { filePasteHandler } from './file-paste-handler';
import FormatToolbarContainer from './format-toolbar-container';

const wrapperClasses = 'editor-rich-text block-editor-rich-text';
const classes = 'editor-rich-text__editable block-editor-rich-text__editable';

/**
 * Get the multiline tag based on the multiline prop.
 *
 * @param {?(string|boolean)} multiline The multiline prop.
 *
 * @return {?string} The multiline tag.
 */
function getMultilineTag( multiline ) {
	if ( multiline !== true && multiline !== 'p' && multiline !== 'li' ) {
		return;
	}

	return multiline === true ? 'p' : multiline;
}

class RichTextWrapper extends Component {
	constructor() {
		super( ...arguments );
		this.ref = createRef();
		this.onEnter = this.onEnter.bind( this );
		this.onSplit = this.onSplit.bind( this );
		this.onPaste = this.onPaste.bind( this );
		this.onDelete = this.onDelete.bind( this );
		this.inputRule = this.inputRule.bind( this );
	}

	onEnter( { value, onChange, shiftKey } ) {
		const {
			onReplace,
			onSplit,
			multiline,
			markAutomaticChange,
		} = this.props;
		const canSplit = onReplace && onSplit;

		if ( onReplace ) {
			const transforms = getBlockTransforms( 'from' )
				.filter( ( { type } ) => type === 'enter' );
			const transformation = findTransform( transforms, ( item ) => {
				return item.regExp.test( value.text );
			} );

			if ( transformation ) {
				onReplace( [
					transformation.transform( { content: value.text } ),
				] );
				markAutomaticChange();
			}
		}

		if ( multiline ) {
			if ( shiftKey ) {
				onChange( insert( value, '\n' ) );
			} else if ( canSplit && isEmptyLine( value ) ) {
				this.onSplit( value );
			} else {
				onChange( insertLineSeparator( value ) );
			}
		} else if ( shiftKey || ! canSplit ) {
			onChange( insert( value, '\n' ) );
		} else {
			this.onSplit( value );
		}
	}

	onDelete( { value, isReverse } ) {
		const { onMerge, onRemove } = this.props;

		if ( onMerge ) {
			onMerge( ! isReverse );
		}

		// Only handle remove on Backspace. This serves dual-purpose of being
		// an intentional user interaction distinguishing between Backspace and
		// Delete to remove the empty field, but also to avoid merge & remove
		// causing destruction of two fields (merge, then removed merged).
		if ( onRemove && isEmpty( value ) && isReverse ) {
			onRemove( ! isReverse );
		}
	}

	onPaste( { value, onChange, html, plainText, files } ) {
		const {
			onReplace,
			onSplit,
			tagName,
			canUserUseUnfilteredHTML,
			multiline,
			__unstableEmbedURLOnPaste,
		} = this.props;

		// Only process file if no HTML is present.
		// Note: a pasted file may have the URL as plain text.
		if ( files && files.length && ! html ) {
			const content = pasteHandler( {
				HTML: filePasteHandler( files ),
				mode: 'BLOCKS',
				tagName,
			} );

			// Allows us to ask for this information when we get a report.
			// eslint-disable-next-line no-console
			window.console.log( 'Received items:\n\n', files );

			if ( onReplace && isEmpty( value ) ) {
				onReplace( content );
			} else {
				this.onSplit( value, content );
			}

			return;
		}

		let mode = onReplace && onSplit ? 'AUTO' : 'INLINE';

		if (
			__unstableEmbedURLOnPaste &&
			isEmpty( value ) &&
			isURL( plainText.trim() )
		) {
			mode = 'BLOCKS';
		}

		const content = pasteHandler( {
			HTML: html,
			plainText,
			mode,
			tagName,
			canUserUseUnfilteredHTML,
		} );

		if ( typeof content === 'string' ) {
			let valueToInsert = create( { html: content } );

			// If the content should be multiline, we should process text
			// separated by a line break as separate lines.
			if ( multiline ) {
				valueToInsert = replace( valueToInsert, /\n+/g, LINE_SEPARATOR );
			}

			onChange( insert( value, valueToInsert ) );
		} else if ( content.length > 0 ) {
			if ( onReplace && isEmpty( value ) ) {
				onReplace( content );
			} else {
				this.onSplit( value, content );
			}
		}
	}

	/**
	 * Signals to the RichText owner that the block can be replaced with two
	 * blocks as a result of splitting the block by pressing enter, or with
	 * blocks as a result of splitting the block by pasting block content in the
	 * instance.
	 *
	 * @param  {Object} record       The rich text value to split.
	 * @param  {Array}  pastedBlocks The pasted blocks to insert, if any.
	 */
	onSplit( record, pastedBlocks = [] ) {
		const {
			onReplace,
			onSplit,
			__unstableOnSplitMiddle: onSplitMiddle,
			multiline,
		} = this.props;

		if ( ! onReplace || ! onSplit ) {
			return;
		}

		const blocks = [];
		const [ before, after ] = split( record );
		const hasPastedBlocks = pastedBlocks.length > 0;
		const multilineTag = getMultilineTag( multiline );

		// Create a block with the content before the caret if there's no pasted
		// blocks, or if there are pasted blocks and the value is not empty.
		// We do not want a leading empty block on paste, but we do if split
		// with e.g. the enter key.
		if ( ! hasPastedBlocks || ! isEmpty( before ) ) {
			blocks.push( onSplit( toHTMLString( {
				value: before,
				multilineTag,
			} ) ) );
		}

		if ( hasPastedBlocks ) {
			blocks.push( ...pastedBlocks );
		} else if ( onSplitMiddle ) {
			blocks.push( onSplitMiddle() );
		}

		// If there's pasted blocks, append a block with the content after the
		// caret. Otherwise, do append and empty block if there is no
		// `onSplitMiddle` prop, but if there is and the content is empty, the
		// middle block is enough to set focus in.
		if ( hasPastedBlocks || ! onSplitMiddle || ! isEmpty( after ) ) {
			blocks.push( onSplit( toHTMLString( {
				value: after,
				multilineTag,
			} ) ) );
		}

		// If there are pasted blocks, set the selection to the last one.
		// Otherwise, set the selection to the second block.
		const indexToSelect = hasPastedBlocks ? blocks.length - 1 : 1;

		onReplace( blocks, indexToSelect );
	}

	inputRule( value, valueToFormat ) {
		const { onReplace, markAutomaticChange } = this.props;

		if ( ! onReplace ) {
			return;
		}

		const { start, text } = value;
		const characterBefore = text.slice( start - 1, start );

		// The character right before the caret must be a plain space.
		if ( characterBefore !== ' ' ) {
			return;
		}

		const trimmedTextBefore = text.slice( 0, start ).trim();
		const prefixTransforms = getBlockTransforms( 'from' )
			.filter( ( { type } ) => type === 'prefix' );
		const transformation = findTransform( prefixTransforms, ( { prefix } ) => {
			return trimmedTextBefore === prefix;
		} );

		if ( ! transformation ) {
			return;
		}

		const content = valueToFormat( slice( value, start, text.length ) );
		const block = transformation.transform( content );

		onReplace( [ block ] );
		markAutomaticChange();
	}

	getAllowedFormats() {
		const { allowedFormats, formattingControls } = this.props;

		if ( ! allowedFormats && ! formattingControls ) {
			return;
		}

		if ( allowedFormats ) {
			return allowedFormats;
		}

		deprecated( 'wp.blockEditor.RichText formattingControls prop', {
			alternative: 'allowedFormats',
		} );

		return formattingControls.map( ( name ) => `core/${ name }` );
	}

	render() {
		const {
			children,
			tagName,
			value: originalValue,
			onChange: originalOnChange,
			selectionStart,
			selectionEnd,
			onSelectionChange,
			multiline,
			inlineToolbar,
			wrapperClassName,
			className,
			autocompleters,
			onReplace,
			isCaretWithinFormattedText,
			onEnterFormattedText,
			onExitFormattedText,
			isSelected: originalIsSelected,
			onCreateUndoLevel,
			markAutomaticChange,
			didAutomaticChange,
			undo,
			placeholder,
			keepPlaceholderOnFocus,
			// eslint-disable-next-line no-unused-vars
			allowedFormats,
			withoutInteractiveFormatting,
			// eslint-disable-next-line no-unused-vars
			onRemove,
			// eslint-disable-next-line no-unused-vars
			onMerge,
			// eslint-disable-next-line no-unused-vars
			onSplit,
			// eslint-disable-next-line no-unused-vars
			canUserUseUnfilteredHTML,
			// eslint-disable-next-line no-unused-vars
			clientId,
			// eslint-disable-next-line no-unused-vars
			identifier,
			// eslint-disable-next-line no-unused-vars
			instanceId,
			// To do: find a better way to implicitly inherit props.
			start,
			reversed,
			style,
			preserveWhiteSpace,
			// From experimental filter. To do: pick props instead.
			...experimentalProps
		} = this.props;
		const multilineTag = getMultilineTag( multiline );

		const adjustedAllowedFormats = this.getAllowedFormats();
		const hasFormats = ! adjustedAllowedFormats || adjustedAllowedFormats.length > 0;
		let adjustedValue = originalValue;
		let adjustedOnChange = originalOnChange;

		// Handle deprecated format.
		if ( Array.isArray( originalValue ) ) {
			adjustedValue = childrenSource.toHTML( originalValue );
			adjustedOnChange = ( newValue ) => originalOnChange( childrenSource.fromDOM(
				__unstableCreateElement( document, newValue ).childNodes
			) );
		}

		const content = (
			<RichText
				{ ...experimentalProps }
				ref={ this.ref }
				value={ adjustedValue }
				onChange={ adjustedOnChange }
				selectionStart={ selectionStart }
				selectionEnd={ selectionEnd }
				onSelectionChange={ onSelectionChange }
				tagName={ tagName }
				className={ classnames( classes, className, {
					'is-selected': originalIsSelected,
					'keep-placeholder-on-focus': keepPlaceholderOnFocus,
				} ) }
				placeholder={ placeholder }
				allowedFormats={ adjustedAllowedFormats }
				withoutInteractiveFormatting={ withoutInteractiveFormatting }
				onEnter={ this.onEnter }
				onDelete={ this.onDelete }
				onPaste={ this.onPaste }
				__unstableIsSelected={ originalIsSelected }
				__unstableInputRule={ this.inputRule }
				__unstableMultilineTag={ multilineTag }
				__unstableIsCaretWithinFormattedText={ isCaretWithinFormattedText }
				__unstableOnEnterFormattedText={ onEnterFormattedText }
				__unstableOnExitFormattedText={ onExitFormattedText }
				__unstableOnCreateUndoLevel={ onCreateUndoLevel }
				__unstableMarkAutomaticChange={ markAutomaticChange }
				__unstableDidAutomaticChange={ didAutomaticChange }
				__unstableUndo={ undo }
				style={ style }
<<<<<<< HEAD
				start={ start }
				reversed={ reversed }
=======
				preserveWhiteSpace={ preserveWhiteSpace }
>>>>>>> 276dd9f7
			>
				{ ( { isSelected, value, onChange, Editable } ) =>
					<>
						{ children && children( { value, onChange } ) }
						{ isSelected && hasFormats && ( <FormatToolbarContainer inline={ inlineToolbar } anchorObj={ this.ref } /> ) }
						{ isSelected && <RemoveBrowserShortcuts /> }
						<Autocomplete
							onReplace={ onReplace }
							completers={ autocompleters }
							record={ value }
							onChange={ onChange }
							isSelected={ isSelected }
						>
							{ ( { listBoxId, activeId, onKeyDown } ) =>
								<Editable
									aria-autocomplete={ listBoxId ? 'list' : undefined }
									aria-owns={ listBoxId }
									aria-activedescendant={ activeId }
									start={ start }
									reversed={ reversed }
									onKeyDown={ onKeyDown }
								/>
							}
						</Autocomplete>
					</>
				}
			</RichText>
		);

		if ( ! wrapperClassName ) {
			return content;
		}

		deprecated( 'wp.blockEditor.RichText wrapperClassName prop', {
			alternative: 'className prop or create your own wrapper div',
		} );

		return (
			<div className={ classnames( wrapperClasses, wrapperClassName ) }>
				{ content }
			</div>
		);
	}
}

const RichTextContainer = compose( [
	withInstanceId,
	withBlockEditContext( ( { clientId, onCaretVerticalPositionChange, isSelected }, ownProps ) => {
		if ( Platform.OS === 'web' ) {
			return { clientId };
		}
		return {
			clientId,
			blockIsSelected: ownProps.isSelected !== undefined ? ownProps.isSelected : isSelected,
			onCaretVerticalPositionChange,
		};
	} ),
	withSelect( ( select, {
		clientId,
		instanceId,
		identifier = instanceId,
		isSelected,
	} ) => {
		const {
			isCaretWithinFormattedText,
			getSelectionStart,
			getSelectionEnd,
			getSettings,
			didAutomaticChange,
			__unstableGetBlockWithoutInnerBlocks,
		} = select( 'core/block-editor' );

		const selectionStart = getSelectionStart();
		const selectionEnd = getSelectionEnd();
		const { __experimentalCanUserUseUnfilteredHTML } = getSettings();
		if ( isSelected === undefined ) {
			isSelected = (
				selectionStart.clientId === clientId &&
				selectionStart.attributeKey === identifier
			);
		} else if ( isSelected ) {
			isSelected = selectionStart.clientId === clientId;
		}

		let extraProps = {};
		if ( Platform.OS === 'native' ) {
			// If the block of this RichText is unmodified then it's a candidate for replacing when adding a new block.
			// In order to fix https://github.com/wordpress-mobile/gutenberg-mobile/issues/1126, let's blur on unmount in that case.
			// This apparently assumes functionality the BlockHlder actually
			const block = clientId && __unstableGetBlockWithoutInnerBlocks( clientId );
			const shouldBlurOnUnmount = block && isSelected && isUnmodifiedDefaultBlock( block );
			extraProps = {
				shouldBlurOnUnmount,
			};
		}

		return {
			canUserUseUnfilteredHTML: __experimentalCanUserUseUnfilteredHTML,
			isCaretWithinFormattedText: isCaretWithinFormattedText(),
			selectionStart: isSelected ? selectionStart.offset : undefined,
			selectionEnd: isSelected ? selectionEnd.offset : undefined,
			isSelected,
			didAutomaticChange: didAutomaticChange(),
			...extraProps,
		};
	} ),
	withDispatch( ( dispatch, {
		clientId,
		instanceId,
		identifier = instanceId,
	} ) => {
		const {
			__unstableMarkLastChangeAsPersistent,
			enterFormattedText,
			exitFormattedText,
			selectionChange,
			__unstableMarkAutomaticChange,
		} = dispatch( 'core/block-editor' );
		const { undo } = dispatch( 'core/editor' );

		return {
			onCreateUndoLevel: __unstableMarkLastChangeAsPersistent,
			onEnterFormattedText: enterFormattedText,
			onExitFormattedText: exitFormattedText,
			onSelectionChange( start, end ) {
				selectionChange( clientId, identifier, start, end );
			},
			markAutomaticChange: __unstableMarkAutomaticChange,
			undo,
		};
	} ),
	withFilters( 'experimentalRichText' ),
] )( RichTextWrapper );

RichTextContainer.Content = ( { value, tagName: Tag, multiline, ...props } ) => {
	// Handle deprecated `children` and `node` sources.
	if ( Array.isArray( value ) ) {
		value = childrenSource.toHTML( value );
	}

	const MultilineTag = getMultilineTag( multiline );

	if ( ! value && MultilineTag ) {
		value = `<${ MultilineTag }></${ MultilineTag }>`;
	}

	const content = <RawHTML>{ value }</RawHTML>;

	if ( Tag ) {
		return <Tag { ...omit( props, [ 'format' ] ) }>{ content }</Tag>;
	}

	return content;
};

RichTextContainer.isEmpty = ( value ) => {
	return ! value || value.length === 0;
};

RichTextContainer.Content.defaultProps = {
	format: 'string',
	value: '',
};

/**
 * @see https://github.com/WordPress/gutenberg/blob/master/packages/block-editor/src/components/rich-text/README.md
 */
export default RichTextContainer;
export { RichTextShortcut } from './shortcut';
export { RichTextToolbarButton } from './toolbar-button';
export { __unstableRichTextInputEvent } from './input-event';<|MERGE_RESOLUTION|>--- conflicted
+++ resolved
@@ -399,12 +399,9 @@
 				__unstableDidAutomaticChange={ didAutomaticChange }
 				__unstableUndo={ undo }
 				style={ style }
-<<<<<<< HEAD
+				preserveWhiteSpace={ preserveWhiteSpace }
 				start={ start }
 				reversed={ reversed }
-=======
-				preserveWhiteSpace={ preserveWhiteSpace }
->>>>>>> 276dd9f7
 			>
 				{ ( { isSelected, value, onChange, Editable } ) =>
 					<>
