/**
 * External dependencies
 */
import { get } from 'lodash';

/**
 * WordPress dependencies
 */
import { Modal } from '@wordpress/components';
import { __ } from '@wordpress/i18n';
import { withSelect, withDispatch } from '@wordpress/data';
import { compose } from '@wordpress/compose';
import {
	PostTaxonomies,
	PostExcerptCheck,
	PageAttributesCheck,
	PostFeaturedImageCheck,
	PostTypeSupportCheck,
} from '@wordpress/editor';

/**
 * Internal dependencies
 */
import Section from './section';
import {
	EnablePluginDocumentSettingPanelOption,
	EnablePublishSidebarOption,
	EnableTipsOption,
	EnablePanelOption,
<<<<<<< HEAD
	ShowIconLabels,
=======
	EnableFeature,
>>>>>>> 4676b8be
} from './options';
import MetaBoxesSection from './meta-boxes-section';

const MODAL_NAME = 'edit-post/options';

export function OptionsModal( { isModalActive, isViewable, closeModal } ) {
	if ( ! isModalActive ) {
		return null;
	}

	return (
		<Modal
			className="edit-post-options-modal"
			title={ __( 'Options' ) }
			closeLabel={ __( 'Close' ) }
			onRequestClose={ closeModal }
		>
			<Section title={ __( 'General' ) }>
				<EnablePublishSidebarOption label={ __( 'Enable Pre-publish Checks' ) } />
				<EnableTipsOption label={ __( 'Enable Tips' ) } />
				<EnableFeature feature="showInserterHelpPanel" label={ __( 'Enable Inserter Help Panel' ) } />
			</Section>
			<Section title={ __( 'Document Panels' ) }>
				<EnablePluginDocumentSettingPanelOption.Slot />
				{ isViewable && (
					<EnablePanelOption label={ __( 'Permalink' ) } panelName="post-link" />
				) }
				<PostTaxonomies
					taxonomyWrapper={ ( content, taxonomy ) => (
						<EnablePanelOption
							label={ get( taxonomy, [ 'labels', 'menu_name' ] ) }
							panelName={ `taxonomy-panel-${ taxonomy.slug }` }
						/>
					) }
				/>
				<PostFeaturedImageCheck>
					<EnablePanelOption label={ __( 'Featured Image' ) } panelName="featured-image" />
				</PostFeaturedImageCheck>
				<PostExcerptCheck>
					<EnablePanelOption label={ __( 'Excerpt' ) } panelName="post-excerpt" />
				</PostExcerptCheck>
				<PostTypeSupportCheck supportKeys={ [ 'comments', 'trackbacks' ] }>
					<EnablePanelOption label={ __( 'Discussion' ) } panelName="discussion-panel" />
				</PostTypeSupportCheck>
				<PageAttributesCheck>
					<EnablePanelOption label={ __( 'Page Attributes' ) } panelName="page-attributes" />
				</PageAttributesCheck>
			</Section>
			<MetaBoxesSection title={ __( 'Advanced Panels' ) } />
			<Section title={ __( 'Icon Labels' ) }>
				<ShowIconLabels label="Show Icon Labels" />
			</Section>
		</Modal>
	);
}

export default compose(
	withSelect( ( select ) => {
		const { getEditedPostAttribute } = select( 'core/editor' );
		const { getPostType } = select( 'core' );
		const postType = getPostType( getEditedPostAttribute( 'type' ) );

		return {
			isModalActive: select( 'core/edit-post' ).isModalActive( MODAL_NAME ),
			isViewable: get( postType, [ 'viewable' ], false ),
		};
	} ),
	withDispatch( ( dispatch ) => ( {
		closeModal: () => dispatch( 'core/edit-post' ).closeModal(),
	} ) )
)( OptionsModal );<|MERGE_RESOLUTION|>--- conflicted
+++ resolved
@@ -27,11 +27,8 @@
 	EnablePublishSidebarOption,
 	EnableTipsOption,
 	EnablePanelOption,
-<<<<<<< HEAD
+	EnableFeature,
 	ShowIconLabels,
-=======
-	EnableFeature,
->>>>>>> 4676b8be
 } from './options';
 import MetaBoxesSection from './meta-boxes-section';
 
