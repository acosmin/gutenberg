--- conflicted
+++ resolved
@@ -183,58 +183,7 @@
 		],
 	},
 
-<<<<<<< HEAD
 	edit,
-=======
-	edit( { attributes, setAttributes, isSelected, mergeBlocks, onReplace, className } ) {
-		const { align, value, citation } = attributes;
-		return (
-			<Fragment>
-				<BlockControls>
-					<AlignmentToolbar
-						value={ align }
-						onChange={ ( nextAlign ) => {
-							setAttributes( { align: nextAlign } );
-						} }
-					/>
-				</BlockControls>
-				<blockquote className={ className } style={ { textAlign: align } }>
-					<RichText
-						multiline
-						value={ value }
-						onChange={
-							( nextValue ) => setAttributes( {
-								value: nextValue,
-							} )
-						}
-						onMerge={ mergeBlocks }
-						onRemove={ ( forward ) => {
-							const hasEmptyCitation = ! citation || citation.length === 0;
-							if ( ! forward && hasEmptyCitation ) {
-								onReplace( [] );
-							}
-						} }
-						/* translators: the text of the quotation */
-						placeholder={ __( 'Write quote…' ) }
-					/>
-					{ ( ! RichText.isEmpty( citation ) || isSelected ) && (
-						<RichText
-							value={ citation }
-							onChange={
-								( nextCitation ) => setAttributes( {
-									citation: nextCitation,
-								} )
-							}
-							/* translators: the individual or entity quoted */
-							placeholder={ __( 'Write citation…' ) }
-							className="wp-block-quote__citation"
-						/>
-					) }
-				</blockquote>
-			</Fragment>
-		);
-	},
->>>>>>> 3503c0d0
 
 	save( { attributes } ) {
 		const { align, value, citation } = attributes;
